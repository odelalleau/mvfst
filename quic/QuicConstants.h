/*
 * Copyright (c) Facebook, Inc. and its affiliates.
 *
 * This source code is licensed under the MIT license found in the
 * LICENSE file in the root directory of this source tree.
 *
 */

#pragma once

#include <folly/Range.h>
#include <folly/String.h>
#include <chrono>
#include <cstdint>
#include <ostream>

namespace quic {

using Clock = std::chrono::steady_clock;
using TimePoint = std::chrono::time_point<Clock>;
using DurationRep = std::chrono::microseconds::rep;
using namespace std::chrono_literals;

// Default QUIC packet size for both read and write.
// TODO(xtt): make them configurable
constexpr uint64_t kDefaultV4UDPSendPacketLen = 1252;
constexpr uint64_t kDefaultV6UDPSendPacketLen = 1232;
// With Android NDK r15c for some apps we use gnu-libstdc++ instead of
// llvm-libc++. And gnu-libstdc++ doesn't like to make std::min constexpr.
constexpr uint16_t kDefaultUDPSendPacketLen =
    (kDefaultV4UDPSendPacketLen < kDefaultV6UDPSendPacketLen
         ? kDefaultV4UDPSendPacketLen
         : kDefaultV6UDPSendPacketLen);
// The max we will tolerate a peer's max_packet_size to be.
constexpr uint16_t kDefaultMaxUDPPayload = 1452;

// This is the minimum the max_packet_size transport parameter is allowed to be,
// per the spec. Note this actually refers to the max UDP payload size, not the
// maximum QUIC packet size.
constexpr uint16_t kMinMaxUDPPayload = 1200;

// How many bytes to reduce from udpSendPacketLen when socket write leads to
// EMSGSIZE.
constexpr uint16_t kDefaultMsgSizeBackOffSize = 50;

// Size of read buffer we provide to AsyncUDPSocket. The packet size cannot be
// larger than this, unless configured otherwise.
constexpr uint16_t kDefaultUDPReadBufferSize = 1500;

// Default base PMTU used by d6d probing
constexpr uint16_t kDefaultD6DBasePMTU = kDefaultUDPSendPacketLen;

// Default maximum number of consecutive d6d probe losses we can
// tolerate
constexpr uint16_t kDefaultD6DMaxOutstandingProbes = 2;

// The default d6d raise timeout, recommended by the spec
constexpr std::chrono::seconds kDefaultD6DRaiseTimeout = 600s;

// The minimum d6d raise timeout
constexpr std::chrono::seconds kMinD6DRaiseTimeout = 50s;

// The default d6d probe timeout, recommended by the spec
constexpr std::chrono::seconds kDefaultD6DProbeTimeout = 15s;

// The minimum d6d probe timeout, recommended by the spec
constexpr std::chrono::seconds kMinD6DProbeTimeout = 1s;

// The default d6d start delay
constexpr std::chrono::milliseconds kDefaultD6DKickStartDelay = 1000ms;

// Default delay for the next probe when the last one is acked
constexpr std::chrono::milliseconds kDefaultD6DProbeDelayWhenAcked = 500ms;

// Default delay for the next probe when the last one is lost
constexpr std::chrono::milliseconds kDefaultD6DProbeDelayWhenLost = 2000ms;

// The default pmtu step size, currently only useful for ConstantStep raiser
constexpr uint16_t kDefaultD6DProbeStepSize = 10;

// Default window of detecting blackhole caused by invalid pmtu
constexpr std::chrono::seconds kDefaultD6DBlackholeDetectionWindow = 5s;

// Default threshold for detecting blackhole caused by invalid pmtu
constexpr uint64_t kDefaultD6DBlackholeDetectionThreshold = 8;

// Number of GRO buffers to use
// 1 means GRO is not enabled
// 64 is the max possible value
constexpr uint16_t kMinNumGROBuffers = 1;
constexpr uint16_t kMaxNumGROBuffers = 16;
constexpr uint16_t kDefaultNumGROBuffers = kMinNumGROBuffers;

constexpr uint16_t kMaxNumCoalescedPackets = 5;
// As per version 20 of the spec, transport parameters for private use must
// have ids with first byte being 0xff.
constexpr uint16_t kCustomTransportParameterThreshold = 0xff00;

// The length of the integrity tag present in a retry packet.
constexpr uint32_t kRetryIntegrityTagLen = 16;

// If the amount of data in the buffer of a QuicSocket equals or exceeds this
// threshold, then the callback registered through
// notifyPendingWriteOnConnection() will not be called
constexpr uint64_t kDefaultBufferSpaceAvailable =
    std::numeric_limits<uint64_t>::max();

// The default min rtt to use for a new connection
constexpr std::chrono::microseconds kDefaultMinRtt =
    std::chrono::microseconds::max();

// Default knob space for transport knobs (used for internal use-cases only)
constexpr uint64_t kDefaultQuicTransportKnobSpace = 0xfaceb001;

// Default knob id for transport knobs (used for internal use-cases only)
constexpr uint64_t kDefaultQuicTransportKnobId = 1;

enum class TransportKnobParamId : uint64_t {
  // Disabling pmtu blackhole detection
  ZERO_PMTU_BLACKHOLE_DETECTION = 0x8830,
  // Force udp payload size to be equal to max
  // udp payload size
  FORCIBLY_SET_UDP_PAYLOAD_SIZE = 0xba92,
  // Set congestion control algorithm
  CC_ALGORITHM_KNOB = 0xccaa,
  // Set pacing rtt factor used only during startup phase
  STARTUP_RTT_FACTOR_KNOB = 0x1111,
  // Set pacing rtt factor used when not in startup
  DEFAULT_RTT_FACTOR_KNOB = 0x2222,
  // Set total buffer size (in bytes) for not yet sent packets
  NOTSENT_BUFFER_SIZE_KNOB = 0x3333,
};

enum class FrameType : uint64_t {
  PADDING = 0x00,
  PING = 0x01,
  ACK = 0x02,
  ACK_ECN = 0x03,
  RST_STREAM = 0x04,
  STOP_SENDING = 0x05,
  CRYPTO_FRAME = 0x06, // librtmp has a #define CRYPTO
  NEW_TOKEN = 0x07,
  // STREAM frame can have values from 0x08 to 0x0f which indicate which fields
  // are present in the frame.
  STREAM = 0x08,
  STREAM_FIN = 0x09,
  STREAM_LEN = 0x0a,
  STREAM_LEN_FIN = 0x0b,
  STREAM_OFF = 0x0c,
  STREAM_OFF_FIN = 0x0d,
  STREAM_OFF_LEN = 0x0e,
  STREAM_OFF_LEN_FIN = 0x0f,
  MAX_DATA = 0x10,
  MAX_STREAM_DATA = 0x11,
  MAX_STREAMS_BIDI = 0x12,
  MAX_STREAMS_UNI = 0x13,
  DATA_BLOCKED = 0x14,
  STREAM_DATA_BLOCKED = 0x15,
  STREAMS_BLOCKED_BIDI = 0x16,
  STREAMS_BLOCKED_UNI = 0x17,
  NEW_CONNECTION_ID = 0x18,
  RETIRE_CONNECTION_ID = 0x19,
  PATH_CHALLENGE = 0x1A,
  PATH_RESPONSE = 0x1B,
  CONNECTION_CLOSE = 0x1C,
  // CONNECTION_CLOSE_APP_ERR frametype is use to indicate application errors
  CONNECTION_CLOSE_APP_ERR = 0x1D,
  HANDSHAKE_DONE = 0x1E,
  DATAGRAM = 0x30,
  DATAGRAM_LEN = 0x31,
  KNOB = 0x1550,
  ACK_FREQUENCY = 0xAF,
};

inline constexpr uint16_t toFrameError(FrameType frame) {
  return 0x0100 | static_cast<uint8_t>(frame);
}

enum class TransportErrorCode : uint16_t {
  NO_ERROR = 0x0000,
  INTERNAL_ERROR = 0x0001,
  SERVER_BUSY = 0x0002,
  FLOW_CONTROL_ERROR = 0x0003,
  STREAM_LIMIT_ERROR = 0x0004,
  STREAM_STATE_ERROR = 0x0005,
  FINAL_SIZE_ERROR = 0x0006,
  FRAME_ENCODING_ERROR = 0x0007,
  TRANSPORT_PARAMETER_ERROR = 0x0008,
  PROTOCOL_VIOLATION = 0x000A,
  INVALID_MIGRATION = 0x000C,
  CRYPTO_ERROR = 0x100,
  CRYPTO_ERROR_MAX = 0x1ff,
  INVALID_TOKEN = 0xb,
};

/**
 * Application error codes are opaque to QUIC transport.  Each application
 * protocol can define its own error codes.
 */
using ApplicationErrorCode = uint16_t;

/**
 * Example application error codes, or codes that can be used by very simple
 * applications.  Note: by convention error code 0 means no error.
 *
 * It is convenient to use not strongly typed enums so they are implicitly
 * castable to ints, but to get the scoping semantics we enclose it in a
 * namespace of the same name.
 */
namespace GenericApplicationErrorCode {
enum GenericApplicationErrorCode : uint16_t {
  NO_ERROR = 0x0000,
  UNKNOWN = 0xFFFF
};
}

enum class LocalErrorCode : uint32_t {
  // Local errors
  NO_ERROR = 0x00000000,
  CONNECT_FAILED = 0x40000000,
  CODEC_ERROR = 0x40000001,
  STREAM_CLOSED = 0x40000002,
  STREAM_NOT_EXISTS = 0x40000003,
  CREATING_EXISTING_STREAM = 0x40000004,
  SHUTTING_DOWN = 0x40000005,
  RESET_CRYPTO_STREAM = 0x40000006,
  CWND_OVERFLOW = 0x40000007,
  INFLIGHT_BYTES_OVERFLOW = 0x40000008,
  LOST_BYTES_OVERFLOW = 0x40000009,
  // This is a retryable error. When encountering this error,
  // the user should retry the request.
  NEW_VERSION_NEGOTIATED = 0x4000000A,
  INVALID_WRITE_CALLBACK = 0x4000000B,
  TLS_HANDSHAKE_FAILED = 0x4000000C,
  APP_ERROR = 0x4000000D,
  INTERNAL_ERROR = 0x4000000E,
  TRANSPORT_ERROR = 0x4000000F,
  INVALID_WRITE_DATA = 0x40000010,
  INVALID_STATE_TRANSITION = 0x40000011,
  CONNECTION_CLOSED = 0x40000012,
  EARLY_DATA_REJECTED = 0x40000013,
  CONNECTION_RESET = 0x40000014,
  IDLE_TIMEOUT = 0x40000015,
  PACKET_NUMBER_ENCODING = 0x40000016,
  INVALID_OPERATION = 0x40000017,
  STREAM_LIMIT_EXCEEDED = 0x40000018,
  CONNECTION_ABANDONED = 0x40000019,
  CALLBACK_ALREADY_INSTALLED = 0x4000001A,
  KNOB_FRAME_UNSUPPORTED = 0x4000001B,
};

enum class QuicNodeType : bool {
  Client,
  Server,
};

enum class QuicVersion : uint32_t {
  VERSION_NEGOTIATION = 0x00000000,
  MVFST_D24 = 0xfaceb001,
  // Before updating the MVFST version, please check
  // QuicTransportBase::isKnobSupported() and make sure that knob support is not
  // broken.
  MVFST = 0xfaceb002,
  QUIC_DRAFT_LEGACY = 0xff00001b, // Draft-27
  QUIC_DRAFT = 0xff00001d, // Draft-29
  MVFST_EXPERIMENTAL = 0xfaceb00e, // Experimental alias for MVFST
  MVFST_INVALID = 0xfaceb00f,
};

using QuicVersionType = std::underlying_type<QuicVersion>::type;

/**
 * Parameter ids for private transport parameter
 */

constexpr uint16_t kD6DBasePMTUParameterId = 0xFF77;

constexpr uint16_t kD6DRaiseTimeoutParameterId = 0xFF95;

constexpr uint16_t kD6DProbeTimeoutParameterId = 0xFF12;

constexpr uint32_t kDrainFactor = 3;

// batching mode
enum class QuicBatchingMode : uint32_t {
  BATCHING_MODE_NONE = 0,
  BATCHING_MODE_GSO = 1,
  BATCHING_MODE_SENDMMSG = 2,
  BATCHING_MODE_SENDMMSG_GSO = 3,
};

QuicBatchingMode getQuicBatchingMode(uint32_t val);

// default QUIC batching size - currently used only
// by BATCHING_MODE_GSO
constexpr uint32_t kDefaultQuicMaxBatchSize = 16;

// thread local delay
constexpr std::chrono::microseconds kDefaultThreadLocalDelay = 1ms;

// rfc6298:
constexpr int kRttAlpha = 8;
constexpr int kRttBeta = 4;

// Draft-17 recommends 100ms as initial RTT. We delibrately ignore that
// recommendation. This is not a bug.
constexpr std::chrono::microseconds kDefaultInitialRtt = 50000us;

// HHWheelTimer tick interval
constexpr std::chrono::microseconds kGranularity = 10000us;

constexpr uint32_t kReorderingThreshold = 3;

// Current draft has 9 / 8. But our friends at Google told us they saw
// improvement with 5 / 4. Our tests also showed reduced retransmission with
// 5 / 4 without significantly huriting application latency.
constexpr DurationRep kDefaultTimeReorderingThreshDividend = 5;
constexpr DurationRep kDefaultTimeReorderingThreshDivisor = 4;

constexpr auto kPacketToSendForPTO = 2;

// Maximum number of packets to write per writeConnectionDataToSocket call.
constexpr uint64_t kDefaultWriteConnectionDataPacketLimit = 5;
// Minimum number of packets to write per burst in pacing
constexpr uint64_t kDefaultMinBurstPackets = 5;
// Default timer tick interval for pacing timer
// the microsecond timers are accurate to  about 5 usec
// but the notifications can get delayed if the event loop is busy
// this is subject to testing but I would suggest a value >= 200usec
constexpr std::chrono::microseconds kDefaultPacingTimerTickInterval{1000};
// Fraction of RTT that is used to limit how long a write function can loop
constexpr DurationRep kDefaultWriteLimitRttFraction = 25;

// Congestion control:
constexpr folly::StringPiece kCongestionControlCubicStr = "cubic";
constexpr folly::StringPiece kCongestionControlBbrStr = "bbr";
constexpr folly::StringPiece kCongestionControlCopaStr = "copa";
constexpr folly::StringPiece kCongestionControlCopa2Str = "copa2";
constexpr folly::StringPiece kCongestionControlNewRenoStr = "newreno";
constexpr folly::StringPiece kCongestionControlNoneStr = "none";
constexpr folly::StringPiece kCongestionControlCcpStr = "ccp";
constexpr folly::StringPiece kCongestionControlRLStr = "rl";

constexpr DurationRep kPersistentCongestionThreshold = 3;
enum class CongestionControlType : uint8_t {
  Cubic,
  NewReno,
  Copa,
  Copa2,
  BBR,
  CCP,
<<<<<<< HEAD
  RL,
  None
=======
  None,
  // NOTE: MAX should always be at the end
  MAX
>>>>>>> 306843bf
};
folly::StringPiece congestionControlTypeToString(CongestionControlType type);
folly::Optional<CongestionControlType> congestionControlStrToType(
    folly::StringPiece str);

// This is an approximation of a small enough number for cwnd to be blocked.
constexpr size_t kBlockedSizeBytes = 20;

constexpr uint64_t kInitCwndInMss = 10;
constexpr uint64_t kMinCwndInMss = 2;
// Min cwnd for BBR is 4 MSS regard less of transport settings
constexpr uint64_t kMinCwndInMssForBbr{4};

// Default max cwnd limit
constexpr uint64_t kDefaultMaxCwndInMss = 2000;
// Max cwnd limit for perf test purpose
constexpr uint64_t kLargeMaxCwndInMss = 860000;

// When server receives early data attempt without valid source address token,
// server will limit bytes in flight to avoid amplification attack until CFIN
// is received which proves sender owns the address.
constexpr uint64_t kLimitedCwndInMss = 3;

/* Hybrid slow start: */
// The first kAckSampling Acks within a RTT round will be used to sample delays
constexpr uint8_t kAckSampling = 8;
// Hystart won't exit slow start if Cwnd < kLowSsthresh
constexpr uint64_t kLowSsthreshInMss = 16;
// ACKs within kAckCountingGap are considered closely spaced, i.e., AckTrain
constexpr std::chrono::microseconds kAckCountingGap(2);
// Hystart's upper bound for DelayIncrease
constexpr std::chrono::microseconds kDelayIncreaseUpperBound(8);
// Hystart's lower bound for DelayIncrease
constexpr std::chrono::microseconds kDelayIncreaseLowerBound(2);

/* Cubic */
// Default cwnd reduction factor:
constexpr double kDefaultCubicReductionFactor = 0.8;
// Time elapsed scaling factor
constexpr double kTimeScalingFactor = 0.4;
// Default emulated connection numbers for each real connection
constexpr uint8_t kDefaultEmulatedConnection = 2;
// Default W_max reduction factor when loss happens before Cwnd gets back to
// previous W_max:
constexpr float kDefaultLastMaxReductionFactor = 0.85f;
// Factor to control TCP estimate cwnd increase after Ack.
constexpr float kCubicTCPFriendlyEstimateIncreaseFactor =
    3 * (1 - kDefaultCubicReductionFactor) / (1 + kDefaultCubicReductionFactor);

/* Flow Control */
// Default flow control window for HTTP/2 + 1K for headers
constexpr uint64_t kDefaultStreamWindowSize = (64 + 1) * 1024;
constexpr uint64_t kDefaultConnectionWindowSize = 1024 * 1024;

/* Stream Limits */
constexpr uint64_t kDefaultMaxStreamsBidirectional = 2048;
constexpr uint64_t kDefaultMaxStreamsUnidirectional = 2048;
constexpr uint64_t kMaxStreamId = 1ull << 62;
constexpr uint64_t kMaxMaxStreams = 1ull << 60;

/* Idle timeout parameters */
// Default idle timeout to advertise.
constexpr auto kDefaultIdleTimeout = 60000ms;
constexpr auto kMaxIdleTimeout = 600000ms;

// Time format related:
constexpr uint8_t kQuicTimeExpoBits = 5;
constexpr uint8_t kQuicTimeMantissaBits = 16 - kQuicTimeExpoBits;
// This is the largest possible value with a exponent = 0:
constexpr uint16_t kLargestQuicTimeWithoutExpo = 0xFFF;
// Largest possible value with a positive exponent:
constexpr uint64_t kLargestQuicTime = 0x0FFFull << (0x1F - 1);

// Limit of non-retransmittable packets received before an Ack has to be
// emitted.
constexpr uint8_t kNonRtxRxPacketsPendingBeforeAck = 20;
// Default threshold before switching to the after init Ack frequency.
constexpr uint64_t kDefaultRxPacketsBeforeAckInitThreshold = 100;
// Default before init Ack frequency.
constexpr uint16_t kDefaultRxPacketsBeforeAckBeforeInit = 10;
// Default after init Ack frequency.
constexpr uint16_t kDefaultRxPacketsBeforeAckAfterInit = 10;

/* Ack timer */
// TODO: These numbers are shamlessly taken from Chromium code. We have no idea
// how good/bad this is.
// Ack timeout = SRTT * kAckTimerFactor
constexpr double kAckTimerFactor = 0.25;
// max ack timeout: 25ms
constexpr std::chrono::microseconds kMaxAckTimeout = 25000us;
// max_ack_delay cannot be equal or greater that 2^14
constexpr uint64_t kMaxAckDelay = 1ULL << 14;

constexpr uint64_t kAckPurgingThresh = 10;

// Default number of packets to buffer if keys are not present.
constexpr uint32_t kDefaultMaxBufferedPackets = 20;

// Default exponent to use while computing ack delay.
constexpr uint64_t kDefaultAckDelayExponent = 3;
constexpr uint64_t kMaxAckDelayExponent = 20;

// Default connection id size of the connection id we will send.
constexpr size_t kDefaultConnectionIdSize = 8;

// Minimum size of the health check token. This is used to reduce the impact of
// amplification attacks.
constexpr size_t kMinHealthCheckTokenSize = 5;

// Maximum size of the reason phrase.
constexpr size_t kMaxReasonPhraseLength = 1024;

// Minimum size of an initial packet
constexpr size_t kMinInitialPacketSize = 1200;

// Default maximum PTOs that will happen before tearing down the connection
constexpr uint16_t kDefaultMaxNumPTO = 7;

// Maximum early data size that we need to negotiate in TLS
constexpr uint32_t kRequiredMaxEarlyDataSize = 0xffffffff;

// min connId size for one chosen by 'mvfst' as a peer (for version 1 of CID)
constexpr size_t kMinSelfConnectionIdV1Size = 4;

// min connId size for one chosen by 'mvfst' as a peer (for version 2 of CID)
constexpr size_t kMinSelfConnectionIdV2Size = 6;

// 22 bytes longer than minimum connection id.
constexpr uint16_t kMinStatelessPacketSize = 22 + kMinSelfConnectionIdV1Size;

constexpr std::chrono::milliseconds kHappyEyeballsV4Delay = 100ms;

constexpr std::chrono::milliseconds kHappyEyeballsConnAttemptDelayWithCache =
    15s;

constexpr size_t kMaxNumTokenSourceAddresses = 3;

// Amount of time to retain zero rtt keys until they are dropped after handshake
// completion.
constexpr std::chrono::seconds kTimeToRetainZeroRttKeys = 20s;

constexpr std::chrono::seconds kTimeToRetainLastCongestionAndRttState = 60s;

constexpr uint32_t kMaxNumMigrationsAllowed = 6;

constexpr auto kExpectedNumOfParamsInTheTicket = 8;

constexpr auto kStatelessResetTokenSecretLength = 32;

constexpr auto kRetryTokenSecretLength = 32;

// Number of milliseconds the retry token is valid for
// Set it to 5 minutes
constexpr uint64_t kMaxRetryTokenValidMs = 1000 * 60 * 5;

constexpr uint64_t kDefaultActiveConnectionIdLimit = 2;

constexpr uint64_t kMaxPacketNumber = (1ull << 62) - 1;

// Use up to 3 bytes for the initial packet number.
constexpr uint32_t kMaxInitialPacketNum = 0xffffff;

// The maximum size of a DATAGRAM frame (including the frame type,
// length, and payload) the endpoint is willing to receive, in bytes.
// Disabled by default
constexpr uint16_t kDefaultMaxDatagramFrameSize = 0;
constexpr uint16_t kMaxDatagramFrameSize = 65535;
// The Maximum number of datagrams (in/out) to buffer
constexpr uint32_t kDefaultMaxDatagramsBuffered = 75;

enum class ZeroRttSourceTokenMatchingPolicy : uint8_t {
  REJECT_IF_NO_EXACT_MATCH = 0,
  LIMIT_IF_NO_EXACT_MATCH = 1,
  // T33014230 Subnet matching
  // REJECT_IF_NO_SUBNECT_MATCH,
  // LIMIT_IF_NO_EXACT_MATCH
};

inline folly::StringPiece nodeToString(QuicNodeType node) {
  if (node == QuicNodeType::Client) {
    return "Client";
  } else {
    return "Server";
  }
}

template <class T>
inline std::ostream& operator<<(std::ostream& os, const std::vector<T>& v) {
  for (auto it = v.cbegin(); it != v.cend(); ++it) {
    os << *it;
    if (std::next(it) != v.cend()) {
      os << ",";
    }
  }
  return os;
}

inline std::ostream& operator<<(std::ostream& os, const QuicVersion& v) {
  os << static_cast<std::underlying_type<QuicVersion>::type>(v);
  return os;
}

enum class WriteDataReason {
  NO_WRITE,
  PROBES,
  ACK,
  CRYPTO_STREAM,
  STREAM,
  BLOCKED,
  STREAM_WINDOW_UPDATE,
  CONN_WINDOW_UPDATE,
  SIMPLE,
  RESET,
  PATHCHALLENGE,
  PING,
};

enum class NoWriteReason {
  WRITE_OK,
  EMPTY_SCHEDULER,
  NO_FRAME,
  NO_BODY,
  SOCKET_FAILURE,
};

enum class NoReadReason {
  READ_OK,
  TRUNCATED,
  EMPTY_DATA,
  RETRIABLE_ERROR,
  NONRETRIABLE_ERROR,
  STALE_DATA,
};

folly::StringPiece writeDataReasonString(WriteDataReason reason);
folly::StringPiece writeNoWriteReasonString(NoWriteReason reason);
folly::StringPiece readNoReadReasonString(NoReadReason reason);

/**
 * Filter the versions that are currently supported.
 */
std::vector<QuicVersion> filterSupportedVersions(
    const std::vector<QuicVersion>&);

/**
 * Represent the different encryption levels used by QUIC.
 */
enum class EncryptionLevel : uint8_t {
  Initial,
  Handshake,
  EarlyData,
  AppData,
  MAX,
};

/**
 * This is a temporary type used during our data path experiment. It  may not
 * exist for long time.
 */
enum class DataPathType : uint8_t {
  ChainedMemory = 0,
  ContinuousMemory = 1,
};

// Stream priority level, can only be in [0, 7]
using PriorityLevel = uint8_t;
constexpr uint8_t kDefaultMaxPriority = 7;

} // namespace quic<|MERGE_RESOLUTION|>--- conflicted
+++ resolved
@@ -349,14 +349,10 @@
   Copa2,
   BBR,
   CCP,
-<<<<<<< HEAD
   RL,
-  None
-=======
   None,
   // NOTE: MAX should always be at the end
   MAX
->>>>>>> 306843bf
 };
 folly::StringPiece congestionControlTypeToString(CongestionControlType type);
 folly::Optional<CongestionControlType> congestionControlStrToType(
