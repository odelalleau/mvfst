--- conflicted
+++ resolved
@@ -26,13 +26,10 @@
       return kCongestionControlNoneStr;
     case CongestionControlType::CCP:
       return kCongestionControlCcpStr;
-<<<<<<< HEAD
     case CongestionControlType::RL:
       return kCongestionControlRLStr;
-=======
     case CongestionControlType::MAX:
       return "MAX";
->>>>>>> 306843bf
     default:
       return "unknown";
   }
