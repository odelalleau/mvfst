/*
 * Copyright (c) Facebook, Inc. and its affiliates.
 *
 * This source code is licensed under the MIT license found in the
 * LICENSE file in the root directory of this source tree.
 *
 */

#include <quic/congestion_control/ServerCongestionControllerFactory.h>

#include <quic/congestion_control/Bbr.h>
#include <quic/congestion_control/BbrBandwidthSampler.h>
#include <quic/congestion_control/BbrRttSampler.h>
#include <quic/congestion_control/Copa.h>
#include <quic/congestion_control/Copa2.h>
#include <quic/congestion_control/NewReno.h>
#include <quic/congestion_control/QuicCCP.h>
#include <quic/congestion_control/QuicCubic.h>

#include <memory>

namespace quic {
std::unique_ptr<CongestionController>
ServerCongestionControllerFactory::makeCongestionController(
    QuicConnectionStateBase& conn,
    CongestionControlType type) {
  std::unique_ptr<CongestionController> congestionController;
  switch (type) {
    case CongestionControlType::NewReno:
      congestionController = std::make_unique<NewReno>(conn);
      break;
    case CongestionControlType::CCP:
#ifdef CCP_ENABLED
      congestionController = std::make_unique<CCP>(conn);
      break;
#else
      LOG(ERROR)
          << "Server CC Factory cannot make CCP (unless recompiled with -DCCP_ENABLED). Falling back to cubic.";
#endif
    case CongestionControlType::Cubic:
      congestionController = std::make_unique<Cubic>(conn);
      break;
    case CongestionControlType::Copa:
      congestionController = std::make_unique<Copa>(conn);
      break;
    case CongestionControlType::Copa2:
      congestionController = std::make_unique<Copa2>(conn);
      break;
    case CongestionControlType::BBR: {
      auto bbr = std::make_unique<BbrCongestionController>(conn);
      bbr->setRttSampler(std::make_unique<BbrRttSampler>(
          std::chrono::seconds(kDefaultRttSamplerExpiration)));
      bbr->setBandwidthSampler(std::make_unique<BbrBandwidthSampler>(conn));
      congestionController = std::move(bbr);
      break;
    }
<<<<<<< HEAD
    case CongestionControlType::CCP:
#ifdef CCP_ENABLED
      congestionController = std::make_unique<CCP>(conn);
#else
      throw QuicInternalException(
          "ccp not enabled. must be compiled with -DCCP_ENABLED",
          LocalErrorCode::INTERNAL_ERROR);
#endif
      break;
    case CongestionControlType::RL:
      throw QuicInternalException(
          "Use RLCongestionControllerFactory for RL-based congestion control",
          LocalErrorCode::INTERNAL_ERROR);
      break;
=======
>>>>>>> 306843bf
    case CongestionControlType::None:
      break;
    case CongestionControlType::MAX:
      throw QuicInternalException(
          "MAX is not a valid cc algorithm.", LocalErrorCode::INTERNAL_ERROR);
  }
  QUIC_STATS(conn.statsCallback, onNewCongestionController, type);
  return congestionController;
}
} // namespace quic<|MERGE_RESOLUTION|>--- conflicted
+++ resolved
@@ -54,23 +54,11 @@
       congestionController = std::move(bbr);
       break;
     }
-<<<<<<< HEAD
-    case CongestionControlType::CCP:
-#ifdef CCP_ENABLED
-      congestionController = std::make_unique<CCP>(conn);
-#else
-      throw QuicInternalException(
-          "ccp not enabled. must be compiled with -DCCP_ENABLED",
-          LocalErrorCode::INTERNAL_ERROR);
-#endif
-      break;
     case CongestionControlType::RL:
       throw QuicInternalException(
           "Use RLCongestionControllerFactory for RL-based congestion control",
           LocalErrorCode::INTERNAL_ERROR);
       break;
-=======
->>>>>>> 306843bf
     case CongestionControlType::None:
       break;
     case CongestionControlType::MAX:
